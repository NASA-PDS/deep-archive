# Copyright © 2019–2019 California Institute of Technology ("Caltech").
# ALL RIGHTS RESERVED. U.S. Government sponsorship acknowledged.

graft src/pds
graft docs
<<<<<<< HEAD
include *.rst *.txt
=======
include *.rst *.tab *.TAB *.xml *.xsd *.pdf
>>>>>>> e28d3bf4
global-exclude *.pyc *.pyo<|MERGE_RESOLUTION|>--- conflicted
+++ resolved
@@ -3,9 +3,5 @@
 
 graft src/pds
 graft docs
-<<<<<<< HEAD
-include *.rst *.txt
-=======
-include *.rst *.tab *.TAB *.xml *.xsd *.pdf
->>>>>>> e28d3bf4
+include *.rst *.tab *.TAB *.xml *.xsd *.pdf *.txt
 global-exclude *.pyc *.pyo