--- conflicted
+++ resolved
@@ -490,17 +490,11 @@
 
 def main():
     '''Check the command-line for options and create a SIP from the given bundle XML'''
-<<<<<<< HEAD
-    parser = argparse.ArgumentParser(description=_description,
-                                     formatter_class=argparse.RawDescriptionHelpFormatter)
-    parser.add_argument('--version', action='version', version=f'%(prog)s {__version__}')
-=======
     parser = argparse.ArgumentParser(
         description=_description,
         formatter_class=argparse.RawDescriptionHelpFormatter
     )
-    parser.add_argument('--version', action='version', version=f'%(prog)s {_version}')
->>>>>>> e28d3bf4
+    parser.add_argument('--version', action='version', version=f'%(prog)s {__version__}')
     addSIParguments(parser)
     addLoggingArguments(parser)
     parser.add_argument(
@@ -516,11 +510,7 @@
     if args.offline and not args.bundle_base_url:
         parser.error('--bundle-base-url is required when in offline mode (--offline).')
     manifest, label = produce(
-<<<<<<< HEAD
-        args.bundle,
-=======
         bundle=args.bundle,
->>>>>>> e28d3bf4
         # TODO: Temporarily hardcoding these values until other modes are available
         # hashName=HASH_ALGORITHMS[args.algorithm],
         # registryServiceURL=args.url,
